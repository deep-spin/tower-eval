# -*- coding: utf-8 -*-
import torch
from datasets import Dataset
from metricx23 import models
from transformers import AutoTokenizer, Trainer, TrainingArguments

from tower_eval.metrics.metrics_handler import Metric
from tower_eval.metrics.metricx.result import MetricXResult
from tower_eval.metrics.result_handler import MetricResult
<<<<<<< HEAD
=======
from transformers import AutoTokenizer
>>>>>>> 10a0d680

if torch.cuda.is_available():
    # This refers to the first visible GPU
    DEVICE = torch.device("cuda")
else:
    DEVICE = torch.device("cpu")


class MetricX(Metric):
    def __init__(
        self,
        lowercase: bool = False,
        tokenizer="google/mt5-xl",
        model="google/metricx-23-xl-v2p0",
        **kwargs
    ) -> None:
        super().__init__(**kwargs)
        self.lowercase = kwargs.get("lowercase", lowercase)
        self.model = kwargs.get("model", model)
        self.tokenizer = kwargs.get("tokenizer", tokenizer)

        self.model = models.MT5ForRegression.from_pretrained(self.model)
        self.tokenizer = AutoTokenizer.from_pretrained(self.tokenizer)
        self.model.to(DEVICE)
        self.model.eval()

    @staticmethod
    def metric_name():
        return "metricx"

    def run(self, hypothesis_path, gold_data_path) -> dict:
        hypotheses, gold_data = self._handle_inputs(hypothesis_path, gold_data_path)
        references = gold_data["ref"]
        result = self.evaluate(hypotheses, references)
        result.print_result(self.metric_name())
        return result.format_result(self.metric_name())

    def process_result(self, result) -> MetricResult:
        pass

    def evaluate(self, hypotheses: list, references: list) -> MetricXResult:
        """
        Evaluate function receives the hypotheses and the references and returns a COMETResult object.

        :param hypotheses: List of the MT outputs (sentences).
        :param references: List of the reference sentences.
        """

        def _make_input(example):
            example["input"] = (
                "candidate: "
                + example["hypothesis"]
                + " reference: "
                + example["reference"]
            )
            return example

        def _tokenize(example):
            return self.tokenizer(
                example["input"], max_length=1024, truncation=True, padding=False
            )

        def _remove_eos(example):
            example["input_ids"] = example["input_ids"][:-1]
            example["attention_mask"] = example["attention_mask"][:-1]
            return example

        samples = [
            {"hypothesis": h, "reference": r} for h, r in zip(hypotheses, references)
        ]
        ds = Dataset.from_list(samples)
        ds = ds.map(_make_input)
        ds = ds.map(_tokenize)
        ds = ds.map(_remove_eos)
        ds.set_format(
            type="torch",
            columns=["input_ids", "attention_mask"],
            device=DEVICE,
            output_all_columns=True,
        )
<<<<<<< HEAD
        output_dir = tempfile.mkdtemp()

        logger.info(
            "Created temporary folder to store MetricX predictions: {}.".format(
                output_dir
            )
        )
        training_args = TrainingArguments(
            output_dir=output_dir,
            per_device_eval_batch_size=1,
            dataloader_pin_memory=False,
        )
        trainer = Trainer(
            model=self.model,
            args=training_args,
        )
        predictions, _, _ = trainer.predict(test_dataset=ds)
        predictions = predictions.tolist()
=======
        with torch.no_grad():
            predictions = [
                self.model(
                    sample["input_ids"], sample["attention_mask"]
                ).predictions.item()
                for sample in ds.iter(batch_size=1)
            ]
>>>>>>> 10a0d680
        metricx_result = MetricXResult(
            {
                "system_score": sum(predictions) / len(predictions),
                "segments_scores": predictions,
            }
        )
        return metricx_result<|MERGE_RESOLUTION|>--- conflicted
+++ resolved
@@ -7,10 +7,8 @@
 from tower_eval.metrics.metrics_handler import Metric
 from tower_eval.metrics.metricx.result import MetricXResult
 from tower_eval.metrics.result_handler import MetricResult
-<<<<<<< HEAD
-=======
+
 from transformers import AutoTokenizer
->>>>>>> 10a0d680
 
 if torch.cuda.is_available():
     # This refers to the first visible GPU
@@ -91,26 +89,6 @@
             device=DEVICE,
             output_all_columns=True,
         )
-<<<<<<< HEAD
-        output_dir = tempfile.mkdtemp()
-
-        logger.info(
-            "Created temporary folder to store MetricX predictions: {}.".format(
-                output_dir
-            )
-        )
-        training_args = TrainingArguments(
-            output_dir=output_dir,
-            per_device_eval_batch_size=1,
-            dataloader_pin_memory=False,
-        )
-        trainer = Trainer(
-            model=self.model,
-            args=training_args,
-        )
-        predictions, _, _ = trainer.predict(test_dataset=ds)
-        predictions = predictions.tolist()
-=======
         with torch.no_grad():
             predictions = [
                 self.model(
@@ -118,7 +96,6 @@
                 ).predictions.item()
                 for sample in ds.iter(batch_size=1)
             ]
->>>>>>> 10a0d680
         metricx_result = MetricXResult(
             {
                 "system_score": sum(predictions) / len(predictions),
