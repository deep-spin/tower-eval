from tower_eval.metrics.accuracy.metric import ACCURACY
from tower_eval.metrics.bleu.metric import BLEU
from tower_eval.metrics.bleurt.metric import BLEURT
from tower_eval.metrics.chrf.metric import CHRF
from tower_eval.metrics.comet.metric import COMET
from tower_eval.metrics.comet_kiwi.metric import COMETKiwi
from tower_eval.metrics.comet_kiwi_23_xxl.metric import COMETKiwi23XXL
from tower_eval.metrics.errant.metric import ERRANT
from tower_eval.metrics.error_span_detection_f1.metric import ErrorSpanDetectionF1
from tower_eval.metrics.error_span_detection_precision.metric import (
    ErrorSpanDetectionPrecision,
)
from tower_eval.metrics.error_span_detection_recall.metric import (
    ErrorSpanDetectionRecall,
)
from tower_eval.metrics.f1.metric import F1
from tower_eval.metrics.f1_sequence.metric import F1SEQUENCE
from tower_eval.metrics.metricx.metric import MetricX
from tower_eval.metrics.metricx_24.metric import (
    MetricX_24_Large,
    MetricX_24_QE_Large,
    MetricX_24_QE_XL,
    MetricX_24_QE_XXL,
    MetricX_24_XL,
    MetricX_24_XXL,
)
from tower_eval.metrics.metricx_large.metric import MetricXLarge
from tower_eval.metrics.metricx_qe.metric import MetricXQE
from tower_eval.metrics.metricx_qe_large.metric import MetricXQELarge
from tower_eval.metrics.metricx_qe_xxl.metric import MetricXQEXXL
from tower_eval.metrics.metricx_xxl.metric import MetricXXXL
from tower_eval.metrics.pearson.metric import PEARSON
from tower_eval.metrics.perplexity.metric import Perplexity
from tower_eval.metrics.spearman.metric import SPEARMAN
from tower_eval.metrics.ter.metric import TER
from tower_eval.metrics.xcomet_qe_xl.metric import XCOMETQEXL
from tower_eval.metrics.xcomet_qe_xxl.metric import XCOMETQEXXL
from tower_eval.metrics.xcomet_xl.metric import XCOMETXL
from tower_eval.metrics.xcomet_xxl.metric import XCOMETXXL
from tower_eval.metrics.xml_chrf.metric import XML_CHRF
from tower_eval.metrics.xml_match.metric import XML_MATCH

__all__ = [
    TER,
    BLEU,
    XCOMETXL,
    XCOMETQEXL,
    XCOMETXXL,
    XCOMETQEXXL,
    COMET,
    COMETKiwi,
    COMETKiwi23XXL,
    BLEURT,
    CHRF,
    ERRANT,
    F1,
    F1SEQUENCE,
    ACCURACY,
    PEARSON,
    SPEARMAN,
    ErrorSpanDetectionF1,
    ErrorSpanDetectionRecall,
    ErrorSpanDetectionPrecision,
    Perplexity,
    MetricXLarge,
    MetricXQELarge,
    MetricX,
    MetricXQE,
    MetricXQEXXL,
    MetricXXXL,
<<<<<<< HEAD
    MetricX_24_Large,
    MetricX_24_XL,
    MetricX_24_XXL,
    MetricX_24_QE_Large,
    MetricX_24_QE_XL,
    MetricX_24_QE_XXL,
=======
    XML_CHRF,
    XML_MATCH,
>>>>>>> 0409f01d
]


available_metrics = {metric.metric_name(): metric for metric in __all__}<|MERGE_RESOLUTION|>--- conflicted
+++ resolved
@@ -68,17 +68,14 @@
     MetricXQE,
     MetricXQEXXL,
     MetricXXXL,
-<<<<<<< HEAD
     MetricX_24_Large,
     MetricX_24_XL,
     MetricX_24_XXL,
     MetricX_24_QE_Large,
     MetricX_24_QE_XL,
     MetricX_24_QE_XXL,
-=======
     XML_CHRF,
     XML_MATCH,
->>>>>>> 0409f01d
 ]
 
 
